--- conflicted
+++ resolved
@@ -29,11 +29,7 @@
 
 - Resource Controls (soon adjustable directly through the Astronomer UI)
 
-<<<<<<< HEAD
-- Access to our team of Airflow aficionados dedicated to keep your workflows up and running (read about our support options on our [pricing page](https://preview.astronomer.io/pricing/), and below)
-=======
 - Enterprise-level support from a group of Airflow aficionados dedicated to keep your workflows up and running (get in touch with us for pricing details)
->>>>>>> ba6780fe
 
 
 ## Astronomer: Enterprise Edition
